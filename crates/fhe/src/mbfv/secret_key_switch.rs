use std::sync::Arc;

use fhe_math::{
    rq::{traits::TryConvertFrom, Poly, Representation},
    zq::Modulus,
};
use itertools::Itertools;
use rand::{CryptoRng, RngCore};
use zeroize::Zeroizing;

use crate::bfv::{BfvParameters, Ciphertext, Plaintext, SecretKey};
use crate::{Error, Result};

use super::Aggregate;

/// A party's share in the secret key switch protocol.
///
/// Each party uses the `SecretKeySwitchShare` to generate their share of the
/// new ciphertext and participate in the "Protocol 3: KeySwitch" protocol
/// detailed in [Multiparty BFV](https://eprint.iacr.org/2020/304.pdf) (p7). Use the [`Aggregate`] impl to combine the
/// shares into a [`Ciphertext`].
///
/// Note: this protocol assumes the output key is split into the same number of
/// parties as the input key, and is likely only useful for niche scenarios.
<<<<<<< HEAD
#[cfg_attr(feature = "serde", derive(serde::Serialize, serde::Deserialize))]
#[derive(Debug, PartialEq, Eq, Clone)]
=======
#[derive(Debug, Clone)]
>>>>>>> a4fd78a7
pub struct SecretKeySwitchShare {
    pub(crate) par: Arc<BfvParameters>,
    /// The original input ciphertext
    // Probably doesn't need to be Arc in real usage but w/e
    pub(crate) ct: Arc<Ciphertext>,
    pub(crate) h_share: Poly,
}

impl SecretKeySwitchShare {
    /// Participate in a new KeySwitch protocol
    ///
    /// 1. *Private input*: BFV input secret key share
    /// 2. *Private input*: BFV output secret key share
    /// 3. *Public input*: Input ciphertext to keyswitch
    // 4. *Public input*: TODO: variance of the ciphertext noise
    pub fn new<R: RngCore + CryptoRng>(
        sk_input_share: &SecretKey,
        sk_output_share: &SecretKey,
        ct: Arc<Ciphertext>,
        rng: &mut R,
    ) -> Result<Self> {
        if sk_input_share.par != sk_output_share.par || sk_output_share.par != ct.par {
            return Err(Error::DefaultError(
                "Incompatible BFV parameters".to_string(),
            ));
        }
        // Note: M-BFV implementation only supports ciphertext of length 2
        if ct.len() != 2 {
            return Err(Error::TooManyValues(ct.len(), 2));
        }

        let par = sk_input_share.par.clone();
        let mut s_in = Zeroizing::new(Poly::try_convert_from(
            sk_input_share.coeffs.as_ref(),
            ct[0].ctx(),
            false,
            Representation::PowerBasis,
        )?);
        s_in.change_representation(Representation::Ntt);
        let mut s_out = Zeroizing::new(Poly::try_convert_from(
            sk_output_share.coeffs.as_ref(),
            ct[0].ctx(),
            false,
            Representation::PowerBasis,
        )?);
        s_out.change_representation(Representation::Ntt);

        // Sample error
        // TODO this should be exponential in ciphertext noise!
        let e = Zeroizing::new(Poly::small(
            ct[0].ctx(),
            Representation::Ntt,
            par.variance,
            rng,
        )?);

        // Create h_i share
        let mut h_share = s_in.as_ref() - s_out.as_ref();
        h_share.disallow_variable_time_computations();
        h_share *= &ct[1];
        h_share += e.as_ref();

        Ok(Self { par, ct, h_share })
    }
}

impl Aggregate<SecretKeySwitchShare> for Ciphertext {
    fn from_shares<T>(iter: T) -> Result<Self>
    where
        T: IntoIterator<Item = SecretKeySwitchShare>,
    {
        let mut shares = iter.into_iter();
        let share = shares.next().ok_or(Error::TooFewValues(0, 1))?;
        let mut h = share.h_share;
        for sh in shares {
            h += &sh.h_share;
        }

        let c0 = &share.ct[0] + &h;
        let c1 = share.ct[1].clone();

        Ciphertext::new(vec![c0, c1], &share.par)
    }
}

/// A party's share in the decryption protocol.
///
/// Each party uses the `DecryptionShare` to generate their share of the
/// plaintext output. Note that this is a special case of the "Protocol 3:
/// KeySwitch" protocol detailed in [Multiparty BFV](https://eprint.iacr.org/2020/304.pdf) (p7), using an output key of zero. Use the
/// [`Aggregate`] impl to combine the shares into a [`Plaintext`].
<<<<<<< HEAD
#[cfg_attr(feature = "serde", derive(serde::Serialize, serde::Deserialize))]
#[derive(Debug, PartialEq, Eq, Clone)]
=======
#[derive(Debug, Clone)]
>>>>>>> a4fd78a7
pub struct DecryptionShare {
    pub(crate) sks_share: SecretKeySwitchShare,
}

impl DecryptionShare {
    /// Participate in a new Decryption protocol.
    ///
    /// 1. *Private input*: BFV input secret key share
    /// 3. *Public input*: Ciphertext to decrypt
    // 4. *Public input*: TODO: variance of the ciphertext noise
    pub fn new<R: RngCore + CryptoRng>(
        sk_input_share: &SecretKey,
        ct: &Arc<Ciphertext>,
        rng: &mut R,
    ) -> Result<Self> {
        let par = &sk_input_share.par;
        let zero = SecretKey::new(vec![0; par.degree()], par);
        let sks_share = SecretKeySwitchShare::new(sk_input_share, &zero, ct.clone(), rng)?;
        Ok(DecryptionShare { sks_share })
    }
}

impl Aggregate<DecryptionShare> for Plaintext {
    fn from_shares<T>(iter: T) -> Result<Self>
    where
        T: IntoIterator<Item = DecryptionShare>,
    {
        let sks_shares = iter.into_iter().map(|s| s.sks_share);
        let ct = Ciphertext::from_shares(sks_shares)?;

        // Note: during SKS, c[1]*sk has already been added to c[0].
        let mut c = Zeroizing::new(ct[0].clone());
        c.disallow_variable_time_computations();
        c.change_representation(Representation::PowerBasis);

        // The true decryption part is done during SKS; all that is left is to scale
        let d = Zeroizing::new(c.scale(&ct.par.scalers[ct.level])?);
        let v = Zeroizing::new(
            Vec::<u64>::from(d.as_ref())
                .iter_mut()
                .map(|vi| *vi + *ct.par.plaintext)
                .collect_vec(),
        );
        let mut w = v[..ct.par.degree()].to_vec();
        let q = Modulus::new(ct.par.moduli[0]).map_err(Error::MathError)?;
        q.reduce_vec(&mut w);
        ct.par.plaintext.reduce_vec(&mut w);

        let mut poly = Poly::try_convert_from(&w, ct[0].ctx(), false, Representation::PowerBasis)?;
        poly.change_representation(Representation::Ntt);

        let pt = Plaintext {
            par: ct.par.clone(),
            value: w.into_boxed_slice(),
            encoding: None,
            poly_ntt: poly,
            level: ct.level,
        };

        Ok(pt)
    }
}

#[cfg(test)]
mod tests {
    use std::sync::Arc;

    use fhe_traits::{FheDecoder, FheEncoder, FheEncrypter};
    use rand::thread_rng;

    use crate::{
        bfv::{BfvParameters, Encoding, Plaintext, PublicKey, SecretKey},
        mbfv::{
            Aggregate, AggregateIter, CommonRandomPoly, DecryptionShare, PublicKeyShare,
            SecretKeySwitchShare,
        },
    };

    const NUM_PARTIES: usize = 11;

    struct Party {
        sk_share: SecretKey,
        pk_share: PublicKeyShare,
    }

    #[test]
    fn encrypt_decrypt() {
        let mut rng = thread_rng();
        for par in [
            BfvParameters::default_arc(1, 16),
            BfvParameters::default_arc(6, 32),
        ] {
            for level in 0..=par.max_level() {
                for _ in 0..20 {
                    let crp = CommonRandomPoly::new(&par, &mut rng).unwrap();

                    let mut parties: Vec<Party> = vec![];

                    // Parties collectively generate public key
                    for _ in 0..NUM_PARTIES {
                        let sk_share = SecretKey::random(&par, &mut rng);
                        let pk_share =
                            PublicKeyShare::new(&sk_share, crp.clone(), &mut rng).unwrap();
                        parties.push(Party { sk_share, pk_share })
                    }
                    let public_key: PublicKey = parties
                        .iter()
                        .map(|p| p.pk_share.clone())
                        .aggregate()
                        .unwrap();

                    // Use it to encrypt a random polynomial
                    let pt1 = Plaintext::try_encode(
                        &par.plaintext.random_vec(par.degree(), &mut rng),
                        Encoding::poly_at_level(level),
                        &par,
                    )
                    .unwrap();
                    let ct = Arc::new(public_key.try_encrypt(&pt1, &mut rng).unwrap());

                    // Parties perform a collective decryption
                    let decryption_shares = parties
                        .iter()
                        .map(|p| DecryptionShare::new(&p.sk_share, &ct, &mut rng));
                    let pt2 = Plaintext::from_shares(decryption_shares).unwrap();

                    assert_eq!(pt1, pt2);
                }
            }
        }
    }

    #[test]
    fn encrypt_keyswitch_decrypt() {
        let mut rng = thread_rng();
        for par in [
            BfvParameters::default_arc(1, 16),
            BfvParameters::default_arc(6, 32),
        ] {
            for level in 0..=par.max_level() {
                for _ in 0..20 {
                    let crp = CommonRandomPoly::new(&par, &mut rng).unwrap();

                    // Parties collectively generate public key
                    let mut parties: Vec<Party> = vec![];
                    for _ in 0..NUM_PARTIES {
                        let sk_share = SecretKey::random(&par, &mut rng);
                        let pk_share =
                            PublicKeyShare::new(&sk_share, crp.clone(), &mut rng).unwrap();
                        parties.push(Party { sk_share, pk_share })
                    }

                    let public_key =
                        PublicKey::from_shares(parties.iter().map(|p| p.pk_share.clone())).unwrap();

                    // Use it to encrypt a random polynomial ct1
                    let pt1 = Plaintext::try_encode(
                        &par.plaintext.random_vec(par.degree(), &mut rng),
                        Encoding::poly_at_level(level),
                        &par,
                    )
                    .unwrap();
                    let ct1 = Arc::new(public_key.try_encrypt(&pt1, &mut rng).unwrap());

                    // Key switch ct1 to a different set of parties
                    let mut out_parties = Vec::new();
                    for _ in 0..NUM_PARTIES {
                        let sk_share = SecretKey::random(&par, &mut rng);
                        let pk_share =
                            PublicKeyShare::new(&sk_share, crp.clone(), &mut rng).unwrap();
                        out_parties.push(Party { sk_share, pk_share })
                    }
                    let ct2 = parties
                        .iter()
                        .zip(out_parties.iter())
                        .map(|(ip, op)| {
                            SecretKeySwitchShare::new(
                                &ip.sk_share,
                                &op.sk_share,
                                ct1.clone(),
                                &mut rng,
                            )
                        })
                        .aggregate()
                        .unwrap();
                    let ct2 = Arc::new(ct2);

                    // The second set of parties then does a collective decryption
                    let pt2 = out_parties
                        .iter()
                        .map(|p| DecryptionShare::new(&p.sk_share, &ct2, &mut rng))
                        .aggregate()
                        .unwrap();

                    assert_eq!(pt1, pt2);
                }
            }
        }
    }

    #[test]
    fn collective_keys_enable_homomorphic_addition() {
        let mut rng = thread_rng();
        for par in [
            BfvParameters::default_arc(1, 16),
            BfvParameters::default_arc(6, 32),
        ] {
            for level in 0..=par.max_level() {
                for _ in 0..20 {
                    let crp = CommonRandomPoly::new(&par, &mut rng).unwrap();

                    let mut parties: Vec<Party> = vec![];

                    // Parties collectively generate public key
                    for _ in 0..NUM_PARTIES {
                        let sk_share = SecretKey::random(&par, &mut rng);
                        let pk_share =
                            PublicKeyShare::new(&sk_share, crp.clone(), &mut rng).unwrap();
                        parties.push(Party { sk_share, pk_share })
                    }
                    let public_key: PublicKey = parties
                        .iter()
                        .map(|p| p.pk_share.clone())
                        .aggregate()
                        .unwrap();

                    // Parties encrypt two plaintexts
                    let a = par.plaintext.random_vec(par.degree(), &mut rng);
                    let b = par.plaintext.random_vec(par.degree(), &mut rng);
                    let mut expected = a.clone();
                    par.plaintext.add_vec(&mut expected, &b);

                    let pt_a =
                        Plaintext::try_encode(&a, Encoding::poly_at_level(level), &par).unwrap();
                    let pt_b =
                        Plaintext::try_encode(&b, Encoding::poly_at_level(level), &par).unwrap();
                    let ct_a = public_key.try_encrypt(&pt_a, &mut rng).unwrap();
                    let ct_b = public_key.try_encrypt(&pt_b, &mut rng).unwrap();

                    // and add them together
                    let ct = Arc::new(&ct_a + &ct_b);

                    // Parties perform a collective decryption
                    let pt = parties
                        .iter()
                        .map(|p| DecryptionShare::new(&p.sk_share, &ct, &mut rng))
                        .aggregate()
                        .unwrap();

                    assert_eq!(
                        Vec::<u64>::try_decode(&pt, Encoding::poly_at_level(level)).unwrap(),
                        expected
                    );
                }
            }
        }
    }
}<|MERGE_RESOLUTION|>--- conflicted
+++ resolved
@@ -22,12 +22,10 @@
 ///
 /// Note: this protocol assumes the output key is split into the same number of
 /// parties as the input key, and is likely only useful for niche scenarios.
-<<<<<<< HEAD
-#[cfg_attr(feature = "serde", derive(serde::Serialize, serde::Deserialize))]
+
+#[cfg_attr(feature = "serde", derive(serde::Serialize, serde::Deserialize, Debug, Clone))]
 #[derive(Debug, PartialEq, Eq, Clone)]
-=======
-#[derive(Debug, Clone)]
->>>>>>> a4fd78a7
+
 pub struct SecretKeySwitchShare {
     pub(crate) par: Arc<BfvParameters>,
     /// The original input ciphertext
@@ -119,12 +117,10 @@
 /// plaintext output. Note that this is a special case of the "Protocol 3:
 /// KeySwitch" protocol detailed in [Multiparty BFV](https://eprint.iacr.org/2020/304.pdf) (p7), using an output key of zero. Use the
 /// [`Aggregate`] impl to combine the shares into a [`Plaintext`].
-<<<<<<< HEAD
+
 #[cfg_attr(feature = "serde", derive(serde::Serialize, serde::Deserialize))]
 #[derive(Debug, PartialEq, Eq, Clone)]
-=======
-#[derive(Debug, Clone)]
->>>>>>> a4fd78a7
+
 pub struct DecryptionShare {
     pub(crate) sks_share: SecretKeySwitchShare,
 }
